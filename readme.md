![Rustic Banner](https://rustic-chess.org/img/rustic-logo-web.jpg)

[https://rustic-chess.org/](https://rustic-chess.org/)

# Rustic Chess Engine

Rustic is a chess engine written from scratch in the Rust programming
language. It is not derived from any other engine, but it uses many
concepts that have been well-known in chess programming for many decades;
therefore, the engine still stands on the shoulders of the giants of the
past.

# User interface

The engine does not provide its own user interface. It uses the UCI and
XBoard protocols to communicate with graphical user interfaces. (XBoard is
not yet completely implemented at the time of writing. For now, use the
engine in UCI mode, which is the default.) It is recommended that you use
such an interface to play games against the engine. Rustic is tested with
these user interfaces:

- [Arena Chess GUI](http://www.playwitharena.de/)
- [XBoard/Winboard](https://www.gnu.org/software/xboard/FAQ.html)
- [CuteChess](https://cutechess.com/)
- [Tarrasch](https://www.triplehappy.com/)
- [The Shredder GUI](https://www.shredderchess.com/)
- [Fritz / Chessbase series](https://en.chessbase.com/)
- [Scid vs PC (database)](http://scidvspc.sourceforge.net/)
- [Banksia GUI](https://banksiagui.com/)

There are many other user interfaces that will probably work just fine, but its
obviously impossible to test all of them. If you have problems with a user
interface, open an issue so I can see if it can be fixed. (Assuming the
user interface is either free or open source, as I can't go and buy GUI's
just for testing purposes.)

# Features

At the time of writing (15-03-2020) Rustic does not have many features yet,
but the basics for playing decent chess have been implemented. Obviously,
features will be incrementally added, so the approximate strength gain per
feature can be determined. (See changelog.md for more information.)

The current feature-set for Rustic Alpha 2 is:

- Engine:
  - Bitboard board representation
  - Magic bitboard move generator
  - Transposition Table
  - UCI-protocol
- Search
  - Alpha/Beta search
  - Quiescence search
  - Check extension
- Move ordering
  - TT Move priority
  - MVV-LVA
- Evaluation
  - Material counting
  - Piece-Square Tables

There are many features that will be added in the future, such as:
- Finishing the XBoard protocol.
- Several pruning options in the search
- Tapered evaluation for middle game/endgame
- Many more evaluation terms
- Add Lazy SMP

These will be listed under "Features" as they are implemented.

# Included binaries, supported platforms

There are several binaries supplied in each Rustic release, as listed
below. They are listed in the order of slowest to fastest. Use the fastest
binary that will run on your system, for maximum playing strength.

Many Linux distributions are dropping 32-bit support, or have made it a
non-standard version. Therefore a binary for 32-bit linux is not supplied.
The binary for Raspberry Pi OS is 32-bit only, because the 64-bit version
of the operating system is still experimental.

If you wish to run Rustic on a system for which no binary is supplied, you
can try to compile the engine yourself using the compilation tips below.
Make sure to install at least Rust version 1.46.

- Windows (tested on Windows 10)
  - 32-bit generic
  - 64-bit generic
  - 64-bit old
  - 64-bit popcnt 
  - 64-bit bmi2
- Linux (since Debian 8 Stable)
  - 64-bit generic
  - 64-bit old
  - 64-bit popcnt
  - 64-bit bmi2
- Raspberry Pi, Buster
  - 32-bit

# Quick compiling tips

Follow the instructions below if you want to compile the engine yourself.

- First install [Rust](https://www.rust-lang.org/) for your platform. Make
  sure you install at least version 1.46, as Rustic uses featurse that only
  became available in that version.
- Make sure you install the correct toolchain for your platform.
  - Linux:
    - stable-x86_64-unknown-linux-gnu
  - Windows:
    - stable-x86_64-pc-windows-gnu (This toolchain creates compiles that
      are compatible with the GNU GDB-debugger.)
    - stable-x86_64-pc-windows-msvc (This toolchain creates compiles that
      are compatible with Windows/Visual Studio's debugger. This will
      require the Microsoft Visual C++ Build Tools, because it uses the
      Microsoft Linker.)
- If you are running Windows, it is required to have
  [MSYS2](https://www.msys2.org/) installed, because it provides Bash and
  several Linux development tools.
  There are three ways to run MSYS:
    1. MSYS2 MinGW64: for 64-bit compiles
    2. MSYS2 MinGW32: for 32-bit compiles
    3. MSYS2 MSYS: for maintaining MSYS2.
- In MSYS2:
  - Install GCC
  - Install Binutils.
- Make sure you keep these environments apart. Do not install the 64-bit
  GCC compiler in the 32-bit environment and the other way around. If you
  want to produce both 32-bit and 64-bit binaries, you will have to set up
  both the MSYS2 MinGW32 and MSYS2 MinGW64 command lines. Again: only
  install the utils/compilers prefixed with MinGW32/ on MSYS2 MinGW32, and
  the ones prefixed with MinGW64/ on MSYS2 MinGW64. If you don't, you
  *will* get conflicts.
- Git clone (or download/unzip) the Rustic repository onto your computer.
- Change to the root folder of the repository (where cargo.toml is).
- Start either Bash in Linux, or MSYS2 on Windows, and switch to the root
  folder of the repository. Now you can build for either Linux or Windows:

**Linux**

```
Create the bin folder:

mkdir -p ./bin/linux

64-bit generic (Should run on any x86_64 / amd64 CPU)

rm -rf ./target && \
export RUSTFLAGS="-C target-cpu=athlon64" && \
cargo build --release && \
strip -s ./target/release/rustic && \
mv ./target/release/rustic ./bin/linux/rustic-alpha-2_64-bit-generic

64-bit old (Core2 CPU's and newer):

rm -rf ./target && \
export RUSTFLAGS="-C target-cpu=core2" && \
cargo build --release && \
strip -s ./target/release/rustic && \
mv ./target/release/rustic ./bin/linux/rustic-alpha-2_64-bit-old
	
64-bit popcnt (Nehalem CPU's and newer):

rm -rf ./target && \
export RUSTFLAGS="-C target-cpu=nehalem" && \
cargo build --release && \
strip -s ./target/release/rustic && \
mv ./target/release/rustic ./bin/linux/rustic-alpha-2_64-bit-popcnt

64-bit bmi2 (Haswell CPU's and newer):

rm -rf ./target && \
export RUSTFLAGS="-C target-cpu=haswell" && \
cargo build --release && \
strip -s ./target/release/rustic && \
mv ./target/release/rustic ./bin/linux/rustic-alpha-2_64-bit-bmi2

64-bit native (Compiles for your current CPU):

rm -rf ./target && \
export RUSTFLAGS="-C target-cpu=native" && \
cargo build --release && \
strip -s ./target/release/rustic && \
mv ./target/release/rustic ./bin/linux/rustic-alpha-2_64-bit-native
```

**Windows**

```
Create the bin folder:

mkdir -p ./bin/windows

32-bit Generic (Should run on anything since the Pentium II):

rm -rf ./target && \
export RUSTFLAGS="-C target-cpu=i686" && \
cargo build --release --target="i686-pc-windows-gnu" && \
strip -s ./target/i686-pc-windows-gnu/release/rustic.exe && \
mv ./target/i686-pc-windows-gnu/release/rustic.exe ./bin/windows/rustic-alpha-2_32-bit-generic.exe
<<<<<<< HEAD
=======

64-bit generic (Should run on any x86_64 / amd64 CPU)

rm -rf ./target && \
export RUSTFLAGS="-C target-cpu=athlon64" && \
cargo build --release && \
strip -s ./target/release/rustic.exe && \
mv ./target/release/rustic.exe ./bin/windows/rustic-alpha-2_64-bit-generic.exe
>>>>>>> 61f7dedf

64-bit old (Core2 CPU or newer):

rm -rf ./target && \
export RUSTFLAGS="-C target-cpu=core2" && \
cargo build --release && \
strip -s ./target/release/rustic.exe && \
mv ./target/release/rustic.exe ./bin/windows/rustic-alpha-2_64-bit-old.exe
	
64-bit popcnt (Nehalem CPU or newer):

rm -rf ./target && \
export RUSTFLAGS="-C target-cpu=nehalem" && \
cargo build --release && \
strip -s ./target/release/rustic.exe && \
mv ./target/release/rustic.exe ./bin/windows/rustic-alpha-2_64-bit-popcnt.exe

64-bit bmi2 (Haswell CPU or newer):

rm -rf ./target && \
export RUSTFLAGS="-C target-cpu=haswell" && \
cargo build --release && \
strip -s ./target/release/rustic.exe && \
mv ./target/release/rustic.exe ./bin/windows/rustic-alpha-2_64-bit-bmi2.exe

64-bit native (Compiles for your current CPU):

rm -rf ./target && \
export RUSTFLAGS="-C target-cpu=native" && \
cargo build --release && \
strip -s ./target/release/rustic.exe && \
mv ./target/release/rustic.exe ./bin/windows/rustic-alpha-2_64-bit-native.exe
```

- You will find the binary in the ./bin/linux/ or ./bin/windows/ folder you
  just created.

# Extra module

There is a module called "Extra", which copmiles two extra capabilities into
the Rustic executable.

- Command-line option -e: Rustic can run a perft suite containing 172
  tests, to see if its move generator, make, and unmake are working as
  intended. This is mainly useful for developers.
- Command-line option -w: Using this option, Rustic can perform Wizardry:
  it runs a function that generates magic numbers for use in a magic
  bitboard engine, that have square A1 = 0, or LSB, and square H8 = 63, or
  MSB. This is mainly useful if one wants to write their own chess engine,
  bus has no interest in writing a function to compute the magic numbers.
  (Though, doing so, will make understanding of magic bitboards much more
  complete.)

This module can be included by using the --features option of cargo:

```
cargo build --release --features "extra"
```

# All command-line options

```
USAGE:
    rustic.exe [FLAGS] [OPTIONS]

FLAGS:
        --help        Prints help information
    -k, --kiwipete    Set up KiwiPete position (ignore --fen)
    -q, --quiet       No intermediate search stats updates
    -V, --version     Prints version information

OPTIONS:
    -c, --comm <comm>          Select communication protocol to use [default: uci]  [possible values: uci, xboard]
    -f, --fen <fen>            Set up the given position [default: rnbqkbnr/pppppppp/8/8/8/8/PPPPPPPP/RNBQKBNR w KQkq -
                               0 1]
    -h, --hash <hash>          Transposition Table size in MB [default: 32]
    -p, --perft <perft>        Run perft to the given depth [default: 0]
    -t, --threads <threads>    Number of CPU-threads to use [default: 1]
```

Please note that the -e (--epdtest) and -w (--wizardry) options are only
available if the "extra" module is compiled into the engine.

# Credits

There is one credit that doesn't have to do a lot with chess programming,
but it can't be forgotten. Now I finally understand why book writers always have
dedications to their spouses/children/families in their books.

* My girlfriend. Even though she is not a programmer, nor particularly
  interested in computers, I could not have written this chess engine
  without her. Just the fact that she's around when times are not the best,
  would be enough in itself, but she takes care of so much stuff in and
  around the house that without her, I wouldn't have even had the time to
  consider a project like this. In addition, she also helped in the
  development of the engine by listening to me blabbering about it, and
  then saying thigs like: "Maybe I'm asking a stupid question,
  but...",which helped me to avoid some stupid mistake more than once.

Many people on the [Talkchess.com](http://talkchess.com/forum3/index.php)
forum have provided insights and assistance that greatly helped in the
development of this chess engine. Using their experience and information
that has collected there over the years (and was posted as replies to my
questions), I was able to either avoid many bugs, wrong implementations, or
to improve existing code to work better, faster or cleaner. Thanks to all
of these people. Below is a list of people who I particularly remember for
one or more contributions (in no particular order).

- Richard Allbert (better known as BlueFever Software, author of VICE):
  his "Programming a Chess Engine in C" (or the Javascript version) series
  are legendary in the chess programming community. Richard may have
  instructed an entirely new generation of chess programmers.
- Terje Kirstihagen (author of Weiss): for the friendly Perft speed
  competition between an early version of Rustic and Weiss, to optimize
  make(), unmake(), and the move generator speed. And for his encouragement
  to keep going, by posting in my "Progress on Rustic" topic.
- Fabian von der Warth (author of FabChess): for giving helpful information
  about the Rust programming language, which were very useful in speeding
  up the early versions of the engine.
- H.G. Müller (author of FairyMax, MicroMax, and others): especially for
   explaining some improvements with regard to TT usage, and general
   assistance by patiently answering questions he must have seen countless
   times over the years.
- Maksim Korzh (author of Wukong and BBC): for writing a great video series
  in the same vein as the one written by Richard Allbert. While the series
  covers known ground, the perspective can be just from a different enough
  angle to make something 'click'.
- Rasmus Althoff (author of CT800): for assisting in optimizing Rustic's
  position repetition detection, and getting rid of some unneeded stuff in
   the alpha-beta and QSearch functions (and for providing many tidbits of
   useful information).
- Martin Sedlák (author of Cheng), and Eric Madsen (MadChess): Thanks for
   the pointers that put me on the right track to find out why TT Move
   sorting wasn't performing as expected.
- Ronald de Man (author of the Syzygy tablebases, CFish and RustFish): for
  helping to untangle the mess within my head regarding Principal Variation
  Search.
- Taimo (author of Monchester): for pointing out a potential variable underflow
  problem within the time management, that made Rustic crash in debug-mode.
- Sven Schüle (author of Jumbo, KnockOut, Surprise) for pointing out some lines of
<<<<<<< HEAD
  redundant, and thus confusing code in Rustic's search and qsearch functions.
=======
  redundant, and thus confusing code in Rustic's search and qsearch
  functions.
- Thomas (Lithander, author of MinimalChess): for the engaging discussions
  regarding (chess) programming, and providing another stable engine with
  compiles especially for me to test against.
>>>>>>> 61f7dedf
- Ed Schröder (author of Rebel and Gideon) and Robert Hyatt (author of Cray
  Blitz and Crafty): for still hanging around chess forums, answering
  questions, even after writing chess engines for 40 or 50 years.

I always wanted to be "one of them": the programmers who could write chess
engines. I have always wanted to have my own, but there was always
"something" that got in the way of actually writing it. Now it's done: even
though it is not very strong yet, I wrote my own chess engine from scratch.
It was a long process and lots of work, but thanks to the help of the chess
programming community, it went relatively smoothly. Thanks guys.
<|MERGE_RESOLUTION|>--- conflicted
+++ resolved
@@ -198,8 +198,6 @@
 cargo build --release --target="i686-pc-windows-gnu" && \
 strip -s ./target/i686-pc-windows-gnu/release/rustic.exe && \
 mv ./target/i686-pc-windows-gnu/release/rustic.exe ./bin/windows/rustic-alpha-2_32-bit-generic.exe
-<<<<<<< HEAD
-=======
 
 64-bit generic (Should run on any x86_64 / amd64 CPU)
 
@@ -208,7 +206,6 @@
 cargo build --release && \
 strip -s ./target/release/rustic.exe && \
 mv ./target/release/rustic.exe ./bin/windows/rustic-alpha-2_64-bit-generic.exe
->>>>>>> 61f7dedf
 
 64-bit old (Core2 CPU or newer):
 
@@ -349,15 +346,11 @@
 - Taimo (author of Monchester): for pointing out a potential variable underflow
   problem within the time management, that made Rustic crash in debug-mode.
 - Sven Schüle (author of Jumbo, KnockOut, Surprise) for pointing out some lines of
-<<<<<<< HEAD
-  redundant, and thus confusing code in Rustic's search and qsearch functions.
-=======
   redundant, and thus confusing code in Rustic's search and qsearch
   functions.
 - Thomas (Lithander, author of MinimalChess): for the engaging discussions
   regarding (chess) programming, and providing another stable engine with
   compiles especially for me to test against.
->>>>>>> 61f7dedf
 - Ed Schröder (author of Rebel and Gideon) and Robert Hyatt (author of Cray
   Blitz and Crafty): for still hanging around chess forums, answering
   questions, even after writing chess engines for 40 or 50 years.
